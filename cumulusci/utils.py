from __future__ import unicode_literals
from future import standard_library
from future.utils import text_to_native_str

standard_library.install_aliases()
from builtins import str
from contextlib import contextmanager
import difflib
import fnmatch
import os
import re
import io
import shutil
import zipfile
import tempfile
import textwrap
from datetime import timedelta, datetime

import requests

import xml.etree.ElementTree as ET

CUMULUSCI_PATH = os.path.realpath(
    os.path.join(os.path.dirname(os.path.realpath(__file__)), "..")
)
META_XML_CLEAN_DIRS = ("classes/", "triggers/", "pages/", "aura/", "components/")
API_DATE_FORMAT = "%Y-%m-%dT%H:%M:%S.%f"
DATETIME_LEN = len("2018-08-07T16:00:56.000")
UTF8 = text_to_native_str("UTF-8")


def parse_api_datetime(value):
    """ parse a datetime returned from the salesforce API.

    in python 3 we should just use a strptime %z, but until then we're just going
    to assert that its a fixed offset of +0000 since thats the observed behavior. getting
    python 2 to support fixed offset parsing is too complicated for what we need imo."""
    dt = datetime.strptime(value[0:DATETIME_LEN], API_DATE_FORMAT)
    offset_str = value[DATETIME_LEN:]
    assert offset_str in ["+0000", "Z"], "The Salesforce API returned a weird timezone."
    return dt


def findReplace(find, replace, directory, filePattern, logger=None, max=None):
    for path, dirs, files in os.walk(os.path.abspath(directory)):
        for filename in fnmatch.filter(files, filePattern):
            filepath = os.path.join(path, filename)
            with io.open(filepath, encoding="utf-8") as f:
                s = f.read()
            if max:
                s_updated = s.replace(find, replace, max)
            else:
                s_updated = s.replace(find, replace)
            if s != s_updated:
                if logger:
                    logger.info("Updating {}".format(filepath))
                with io.open(filepath, "w", encoding="utf-8") as f:
                    f.write(s_updated)


def findReplaceRegex(find, replace, directory, filePattern, logger=None):
    pattern = re.compile(find)
    for path, dirs, files in os.walk(os.path.abspath(directory)):
        for filename in fnmatch.filter(files, filePattern):
            filepath = os.path.join(path, filename)
            with io.open(filepath, encoding="utf-8") as f:
                s = f.read()
            s_updated = pattern.sub(replace, s)
            if s != s_updated:
                if logger:
                    logger.info("Updating {}".format(filepath))
                with io.open(filepath, "w", encoding="utf-8") as f:
                    f.write(s_updated)


def findRename(find, replace, directory, logger=None):
    for path, dirs, files in os.walk(os.path.abspath(directory)):
        for filename in files:
            filepath = os.path.join(path, filename)
            if logger:
                logger.info("Renaming {}".format(filepath))
            os.rename(filepath, os.path.join(path, filename.replace(find, replace)))


def elementtree_parse_file(path):
    try:
        tree = ET.parse(path)
    except ET.ParseError as err:
        err.filename = path
        raise err
    return tree


def removeXmlElement(name, directory, file_pattern, logger=None):
    """ Recursively walk a directory and remove XML elements """
    for path, dirs, files in os.walk(os.path.abspath(directory)):
        for filename in fnmatch.filter(files, file_pattern):
            filepath = os.path.join(path, filename)
            remove_xml_element_file(name, filepath)


def remove_xml_element_file(name, path):
    """ Remove XML elements from a single file """
    ET.register_namespace("", "http://soap.sforce.com/2006/04/metadata")
    tree = elementtree_parse_file(path)
    tree = remove_xml_element(name, tree)
    return tree.write(path, encoding=UTF8, xml_declaration=True)


def remove_xml_element_string(name, content):
    """ Remove XML elements from a string """
    ET.register_namespace("", "http://soap.sforce.com/2006/04/metadata")
    tree = ET.fromstring(content)
    tree = remove_xml_element(name, tree)
    clean_content = ET.tostring(tree, encoding=UTF8)
    return clean_content


def remove_xml_element(name, tree):
    """ Removes XML elements from an ElementTree content tree """
    # root = tree.getroot()
    remove = tree.findall(
        ".//{{http://soap.sforce.com/2006/04/metadata}}{}".format(name)
    )
    if not remove:
        return tree

    parent_map = {c: p for p in tree.iter() for c in p}

    for elem in remove:
        parent = parent_map[elem]
        parent.remove(elem)

    return tree


def download_extract_zip(url, target=None, subfolder=None, headers=None):
    if not headers:
        headers = {}
    resp = requests.get(url, headers=headers)
    zip_content = io.BytesIO(resp.content)
    zip_file = zipfile.ZipFile(zip_content)
    if subfolder:
        zip_file = zip_subfolder(zip_file, subfolder)
    if target:
        zip_file.extractall(target)
        return
    return zip_file


def download_extract_github(
    github_api, repo_owner, repo_name, subfolder=None, ref=None
):
    github_repo = github_api.repository(repo_owner, repo_name)
    if not ref:
        ref = github_repo.default_branch
    zip_content = io.BytesIO()
    github_repo.archive("zipball", zip_content, ref=ref)
    zip_file = zipfile.ZipFile(zip_content)
    path = sorted(zip_file.namelist())[0]
    if subfolder:
        path = path + subfolder
    zip_file = zip_subfolder(zip_file, path)
    return zip_file


def zip_subfolder(zip_src, path):
    if not path.endswith("/"):
        path = path + "/"

    zip_dest = zipfile.ZipFile(io.BytesIO(), "w", zipfile.ZIP_DEFLATED)
    for name in zip_src.namelist():
        if not name.startswith(path):
            continue

        content = zip_src.read(name)
        rel_name = name.replace(path, "", 1)

        if rel_name:
            zip_dest.writestr(rel_name, content)

    return zip_dest


def zip_inject_namespace(
    zip_src,
    namespace=None,
    managed=None,
    filename_token=None,
    namespace_token=None,
    namespaced_org=None,
    logger=None,
):
    """ Replaces %%%NAMESPACE%%% for all files and ___NAMESPACE___ in all 
        filenames in the zip with the either '' if no namespace is provided
        or 'namespace__' if provided.
    """

    # Handle namespace and filename tokens
    if not filename_token:
        filename_token = "___NAMESPACE___"
    if not namespace_token:
        namespace_token = "%%%NAMESPACE%%%"
    if managed is True and namespace:
        namespace_prefix = namespace + "__"
    else:
        namespace_prefix = ""

    # Handle tokens %%%NAMESPACED_ORG%%% and ___NAMESPACED_ORG___
    namespaced_org_token = "%%%NAMESPACED_ORG%%%"
    namespaced_org_file_token = "___NAMESPACED_ORG___"
    namespaced_org = namespace_prefix if namespaced_org else ""

    # Handle token %%%NAMESPACE_OR_C%%% for lightning components
    namespace_or_c_token = "%%%NAMESPACE_OR_C%%%"
    namespace_or_c = namespace if managed and namespace else "c"

    # Handle token %%%NAMESPACED_ORG_OR_C%%%
    namespaced_org_or_c_token = "%%%NAMESPACED_ORG_OR_C%%%"
    namespaced_org_or_c = namespace if namespaced_org else "c"

    zip_dest = zipfile.ZipFile(io.BytesIO(), "w", zipfile.ZIP_DEFLATED)

    differ = difflib.Differ()

    for name in zip_src.namelist():
        orig_name = str(name)
        content = zip_src.read(name)
        try:
            content = content.decode("utf-8")
        except UnicodeDecodeError:
            # if we cannot decode the content, don't try and replace it.
            pass
        else:
            prev_content = content
            content = content.replace(namespace_token, namespace_prefix)
            if logger and content != prev_content:
                logger.info(
                    '  {}: Replaced %%%NAMESPACE%%% with "{}"'.format(name, namespace)
                )

            prev_content = content
            content = content.replace(namespace_or_c_token, namespace_or_c)
            if logger and content != prev_content:
                logger.info(
                    '  {}: Replaced %%%NAMESPACE_OR_C%%% with "{}"'.format(
                        name, namespace_or_c
                    )
                )

            prev_content = content
            content = content.replace(namespaced_org_token, namespaced_org)
            if logger and content != prev_content:
                logger.info(
                    '  {}: Replaced %%%NAMESPACED_ORG%%% with "{}"'.format(
                        name, namespaced_org
                    )
                )

            prev_content = content
            content = content.replace(namespaced_org_or_c_token, namespaced_org_or_c)
            if logger and content != prev_content:
                logger.info(
                    '  {}: Replaced %%%NAMESPACED_ORG_OR_C%%% with "{}"'.format(
                        name, namespaced_org_or_c
                    )
                )

            content = content.encode("utf-8")

        # Replace namespace token in file name
        name = name.replace(filename_token, namespace_prefix)
        name = name.replace(namespaced_org_file_token, namespaced_org)
        if logger and name != orig_name:
            logger.info("  {}: renamed to {}".format(orig_name, name))
        zip_dest.writestr(name, content)

    return zip_dest


def zip_strip_namespace(zip_src, namespace, logger=None):
    """ Given a namespace, strips 'namespace__' from all files and filenames 
        in the zip 
    """
    namespace_prefix = "{}__".format(namespace)
    lightning_namespace = "{}:".format(namespace)
    zip_dest = zipfile.ZipFile(io.BytesIO(), "w", zipfile.ZIP_DEFLATED)
    for name in zip_src.namelist():
        orig_content = zip_src.read(name)
        try:
            orig_content = orig_content.decode("utf-8")
        except UnicodeDecodeError:
            # if we cannot decode the content, don't try and replace it.
            new_content = orig_content
        else:
            new_content = orig_content.replace(namespace_prefix, "")
            new_content = new_content.replace(lightning_namespace, "c:")
            name = name.replace(namespace_prefix, "")  # not...sure...this..gets...used
            if orig_content != new_content and logger:
                logger.info(
                    "  {file_name}: removed {namespace}".format(
                        file_name=name, namespace=namespace_prefix
                    )
                )
            new_content = new_content.encode("utf-8")

        zip_dest.writestr(name, new_content)
    return zip_dest


def zip_tokenize_namespace(zip_src, namespace, logger=None):
    """ Given a namespace, replaces 'namespace__' with %%%NAMESPACE%%% for all 
        files and ___NAMESPACE___ in all filenames in the zip 
    """
    if not namespace:
        return zip_src

    namespace_prefix = "{}__".format(namespace)
    lightning_namespace = "{}:".format(namespace)
    zip_dest = zipfile.ZipFile(io.BytesIO(), "w", zipfile.ZIP_DEFLATED)
    for name in zip_src.namelist():
        content = zip_src.read(name)
        try:
            content = content.decode("utf-8")
        except UnicodeDecodeError:
            # Probably a binary file; leave it untouched
            pass
        else:
            content = content.replace(namespace_prefix, "%%%NAMESPACE%%%")
            content = content.replace(lightning_namespace, "%%%NAMESPACE_OR_C%%%")
            content = content.encode("utf-8")
            name = name.replace(namespace_prefix, "___NAMESPACE___")
        zip_dest.writestr(name, content)
    return zip_dest


def zip_clean_metaxml(zip_src, logger=None):
    """ Given a zipfile, cleans all *-meta.xml files in the zip for 
        deployment by stripping all <packageVersions/> elements
    """
    zip_dest = zipfile.ZipFile(io.BytesIO(), "w", zipfile.ZIP_DEFLATED)
    changed = []
    for name in zip_src.namelist():
        content = zip_src.read(name)
        if name.startswith(META_XML_CLEAN_DIRS) and name.endswith("-meta.xml"):
            try:
                content.decode("utf-8")
            except UnicodeDecodeError:
                # if we cannot decode the content, it may be binary;
                # don't try and replace it.
                pass
            else:
                clean_content = remove_xml_element_string("packageVersions", content)
                if clean_content != content:
                    changed.append(name)
                    content = clean_content
        zip_dest.writestr(name, content)
    if changed and logger:
        logger.info(
            "Cleaned package versions from {} meta.xml files".format(len(changed))
        )
    return zip_dest


def doc_task(task_name, task_config, project_config=None, org_config=None):
    """ Document a (project specific) task configuration in RST format. """
    from cumulusci.core.utils import import_class

    doc = []
    doc.append("{}\n==========================================\n".format(task_name))
    doc.append("**Description:** {}\n".format(task_config.description))
    doc.append("**Class::** {}\n".format(task_config.class_path))

    task_class = import_class(task_config.class_path)
    task_docs = textwrap.dedent(task_class.task_docs.strip("\n"))
    if task_docs:
        doc.append(task_docs + "\n")
    if task_class.task_options:
        doc.append("Options:\n------------------------------------------\n")
        defaults = task_config.options or {}
        for name, option in list(task_class.task_options.items()):
            default = defaults.get(name)
            if default:
                default = " **Default: {}**".format(default)
            else:
                default = ""
            if option.get("required"):
                doc.append(
                    "* **{}** *(required)*: {}{}".format(
                        name, option.get("description"), default
                    )
                )
            else:
                doc.append(
                    "* **{}**: {}{}".format(name, option.get("description"), default)
                )

    return "\n".join(doc)


def package_xml_from_dict(items, api_version, package_name=None):
    lines = []

    # Print header
    lines.append('<?xml version="1.0" encoding="UTF-8"?>')
    lines.append('<Package xmlns="http://soap.sforce.com/2006/04/metadata">')

    # Include package name if specified
    if package_name:
        lines.append("    <fullName>{}</fullName>".format(package_name))

    # Print types sections
    for md_type, members in sorted(items.items()):
        members.sort()
        lines.append("    <types>")
        for member in members:
            lines.append("        <members>{}</members>".format(member))
        lines.append("        <name>{}</name>".format(md_type))
        lines.append("    </types>")

    # Print footer
    lines.append("    <version>{0}</version>".format(api_version))
    lines.append("</Package>")

    return "\n".join(lines)


@contextmanager
def cd(path):
    """Context manager that changes to another directory
    """
    if not path:
        yield
        return
    cwd = os.getcwd()
    os.chdir(path)
    try:
        yield
    finally:
        os.chdir(cwd)


@contextmanager
def temporary_dir():
    """Context manager that creates a temporary directory and chdirs to it.

    When the context manager exits it returns to the previous cwd
    and deletes the temporary directory.
    """
    d = tempfile.mkdtemp()
    try:
        with cd(d):
            yield d
    finally:
        if os.path.exists(d):
            shutil.rmtree(d)


def in_directory(filepath, dirpath):
    """Returns a boolean for whether filepath is contained in dirpath.

    Normalizes the paths (e.g. resolving symlinks and ..)
    so this is the safe way to make sure a user-configured path
    is located inside the user's project repo.
    """
    filepath = os.path.realpath(filepath)
    dirpath = os.path.realpath(dirpath)
    return filepath == dirpath or filepath.startswith(os.path.join(dirpath, ""))


def log_progress(
    iterable,
    logger,
    batch_size=10000,
    progress_message="Processing... ({})",
    done_message="Done! (Total: {})",
):
    """Log progress while iterating.
    """
    i = 0
    for x in iterable:
        yield x
        i += 1
        if not i % batch_size:
            logger.info(progress_message.format(i))
    logger.info(done_message.format(i))


def convert_to_snake_case(content):
    s1 = re.sub("(.)([A-Z][a-z]+)", r"\1_\2", content)
    return re.sub("([a-z0-9])([A-Z])", r"\1_\2", s1).lower()


def os_friendly_path(path):
    if os.sep != "/":
        path = path.replace("/", os.sep)
<<<<<<< HEAD
    return path
=======
    return path
>>>>>>> 5609d7df
<|MERGE_RESOLUTION|>--- conflicted
+++ resolved
@@ -494,8 +494,4 @@
 def os_friendly_path(path):
     if os.sep != "/":
         path = path.replace("/", os.sep)
-<<<<<<< HEAD
-    return path
-=======
-    return path
->>>>>>> 5609d7df
+    return path