""" CumulusCI Tasks for running Apex Tests """

from builtins import str
from future import standard_library

standard_library.install_aliases()
import io
import cgi
import json
import http.client

from simple_salesforce import SalesforceGeneralError

from cumulusci.tasks.salesforce import BaseSalesforceApiTask
from cumulusci.core.exceptions import TaskOptionsError, ApexTestException
from cumulusci.core.utils import process_bool_arg, decode_to_unicode

APEX_LIMITS = {
    "Soql": {
        "Label": "TESTING_LIMITS: Number of SOQL queries",
        "SYNC": 100,
        "ASYNC": 200,
    },
    "Email": {
        "Label": "TESTING_LIMITS: Number of Email Invocations",
        "SYNC": 10,
        "ASYNC": 10,
    },
    "AsyncCalls": {
        "Label": "TESTING_LIMITS: Number of future calls",
        "SYNC": 50,
        "ASYNC": 50,
    },
    "DmlRows": {
        "Label": "TESTING_LIMITS: Number of DML rows",
        "SYNC": 10000,
        "ASYNC": 10000,
    },
    "Cpu": {"Label": "TESTING_LIMITS: Maximum CPU time", "SYNC": 10000, "ASYNC": 60000},
    "QueryRows": {
        "Label": "TESTING_LIMITS: Number of query rows",
        "SYNC": 50000,
        "ASYNC": 50000,
    },
    "Dml": {
        "Label": "TESTING_LIMITS: Number of DML statements",
        "SYNC": 150,
        "ASYNC": 150,
    },
    "MobilePush": {
        "Label": "TESTING_LIMITS: Number of Mobile Apex push calls",
        "SYNC": 10,
        "ASYNC": 10,
    },
    "Sosl": {
        "Label": "TESTING_LIMITS: Number of SOSL queries",
        "SYNC": 20,
        "ASYNC": 20,
    },
    "Callouts": {
        "Label": "TESTING_LIMITS: Number of callouts",
        "SYNC": 100,
        "ASYNC": 100,
    },
}


TEST_RESULT_QUERY = """
SELECT Id,ApexClassId,TestTimestamp,
       Message,MethodName,Outcome,
       RunTime,StackTrace,
       (SELECT 
          Id,Callouts,AsyncCalls,DmlRows,Email,
          LimitContext,LimitExceptions,MobilePush,
          QueryRows,Sosl,Cpu,Dml,Soql 
        FROM ApexTestResults) 
FROM ApexTestResult 
WHERE AsyncApexJobId='{}'
"""


class RunApexTests(BaseSalesforceApiTask):
    """ Task to run Apex tests with the Tooling API and report results """

    api_version = "38.0"
    name = "RunApexTests"
    task_options = {
        "test_name_match": {
            "description": (
                "Query to find Apex test classes to run "
                + '("%" is wildcard).  Defaults to '
                + "project__test__name_match"
            ),
            "required": True,
        },
        "test_name_exclude": {
            "description": (
                "Query to find Apex test classes to exclude "
                + '("%" is wildcard).  Defaults to '
                + "project__test__name_exclude"
            )
        },
        "namespace": {
            "description": (
                "Salesforce project namespace.  Defaults to "
                + "project__package__namespace"
            )
        },
        "managed": {
            "description": (
                "If True, search for tests in the namespace "
                + "only.  Defaults to False"
            )
        },
        "poll_interval": {
            "description": (
                "Seconds to wait between polling for Apex test "
                + "results.  Defaults to 3"
            )
        },
        "retries": {"description": "Number of retries (default=10)"},
        "retry_interval": {
            "description": "Number of seconds to wait before the next retry (default=5),"
        },
        "retry_interval_add": {
            "description": "Number of seconds to add before each retry (default=5),"
        },
        "junit_output": {
            "description": "File name for JUnit output.  Defaults to test_results.xml"
        },
        "json_output": {
            "description": "File name for json output.  Defaults to test_results.json"
        },
    }

    def _init_options(self, kwargs):
        super(RunApexTests, self)._init_options(kwargs)

        self.options["test_name_match"] = self.options.get(
            "test_name_match", self.project_config.project__test__name_match
        )

        self.options["test_name_exclude"] = self.options.get(
            "test_name_exclude", self.project_config.project__test__name_exclude
        )

        if self.options["test_name_exclude"] is None:
            self.options["test_name_exclude"] = ""

        self.options["namespace"] = self.options.get(
            "namespace", self.project_config.project__package__namespace
        )

        self.options["retries"] = self.options.get("retries", 10)

        self.options["retry_interval"] = self.options.get("retry_interval", 5)

        self.options["retry_interval_add"] = self.options.get("retry_interval_add", 5)

        self.options["junit_output"] = self.options.get(
            "junit_output", "test_results.xml"
        )

        self.options["json_output"] = self.options.get(
            "json_output", "test_results.json"
        )

        self.options["managed"] = process_bool_arg(self.options.get("managed", False))

        self.counts = {}

    # pylint: disable=W0201
    def _init_class(self):
        self.classes_by_id = {}
        self.classes_by_name = {}
        self.job_id = None
        self.results_by_class_name = {}
        self.result = None

    def _get_namespace_filter(self):
        if self.options["managed"]:
            namespace = self.options.get("namespace")
            if not namespace:
                raise TaskOptionsError(
                    "Running tests in managed mode but no namespace available."
                )
            namespace = "'{}'".format(namespace)
        else:
            namespace = "null"
        return namespace

    def _get_test_class_query(self):
        namespace = self._get_namespace_filter()
        # Split by commas to allow multiple class name matching options
        test_name_match = self.options["test_name_match"]
        included_tests = []
        for pattern in test_name_match.split(","):
            if pattern:
                included_tests.append("Name LIKE '{}'".format(pattern))
        # Add any excludes to the where clause
        test_name_exclude = self.options.get("test_name_exclude", "")
        excluded_tests = []
        for pattern in test_name_exclude.split(","):
            if pattern:
                excluded_tests.append("(NOT Name LIKE '{}')".format(pattern))
        # Get all test classes for namespace
        query = "SELECT Id, Name FROM ApexClass " + "WHERE NamespacePrefix = {}".format(
            namespace
        )
        if included_tests:
            query += " AND ({})".format(" OR ".join(included_tests))
        if excluded_tests:
            query += " AND {}".format(" AND ".join(excluded_tests))
        return query

    def _get_test_classes(self):
        query = self._get_test_class_query()
        # Run the query
        self.logger.info("Running query: {}".format(query))
        result = self.tooling.query_all(query)
        self.logger.info("Found {} test classes".format(result["totalSize"]))
        return result

    def _get_test_results(self):
        result = self.tooling.query_all(TEST_RESULT_QUERY.format(self.job_id))
        self.counts = {"Pass": 0, "Fail": 0, "CompileFail": 0, "Skip": 0}
        for test_result in result["records"]:
            class_name = self.classes_by_id[test_result["ApexClassId"]]
            self.results_by_class_name[class_name][
                test_result["MethodName"]
            ] = test_result
            self.counts[test_result["Outcome"]] += 1
        test_results = []
        class_names = list(self.results_by_class_name.keys())
        class_names.sort()
        for class_name in class_names:
            message = "Class: {}".format(class_name)
            self.logger.info(message)
            method_names = list(self.results_by_class_name[class_name].keys())
            method_names.sort()
            for method_name in method_names:
                result = self.results_by_class_name[class_name][method_name]
                message = "\t{}: {}".format(result["Outcome"], result["MethodName"])
                duration = result["RunTime"]
                result["stats"] = self._get_stats_from_result(result)
                if duration:
                    message += " ({}s)".format(duration)
                self.logger.info(message)
                test_results.append(
                    {
                        "Children": result.get("children", None),
                        "ClassName": decode_to_unicode(class_name),
                        "Method": decode_to_unicode(result["MethodName"]),
                        "Message": decode_to_unicode(result["Message"]),
                        "Outcome": decode_to_unicode(result["Outcome"]),
                        "StackTrace": decode_to_unicode(result["StackTrace"]),
                        "Stats": result.get("stats", None),
                        "TestTimestamp": result.get("TestTimestamp", None),
                    }
                )
                if result["Outcome"] in ["Fail", "CompileFail"]:
                    self.logger.info("\tMessage: {}".format(result["Message"]))
                    self.logger.info("\tStackTrace: {}".format(result["StackTrace"]))
        self.logger.info("-" * 80)
        self.logger.info(
            "Pass: {}  Fail: {}  CompileFail: {}  Skip: {}".format(
                self.counts["Pass"],
                self.counts["Fail"],
                self.counts["CompileFail"],
                self.counts["Skip"],
            )
        )
        self.logger.info("-" * 80)
        if self.counts["Fail"] or self.counts["CompileFail"]:
            self.logger.error("-" * 80)
            self.logger.error("Failing Tests")
            self.logger.error("-" * 80)
            counter = 0
            for result in test_results:
                if result["Outcome"] in ["Fail", "CompileFail"]:
                    counter += 1
                    self.logger.error(
                        "{}: {}.{} - {}".format(
                            counter,
                            result["ClassName"],
                            result["Method"],
                            result["Outcome"],
                        )
                    )
                    self.logger.error("\tMessage: {}".format(result["Message"]))
                    self.logger.error("\tStackTrace: {}".format(result["StackTrace"]))
        return test_results

    def _get_stats_from_result(self, result):
        stats = {"duration": result["RunTime"]}

        if result["ApexTestResults"]:
            for limit_name, details in APEX_LIMITS.items():
                limit_use = result["ApexTestResults"]["records"][0][limit_name]
                limit_allowed = details[
                    result["ApexTestResults"]["records"][0]["LimitContext"]
                ]
                stats[details["Label"]] = {"used": limit_use, "allowed": limit_allowed}

        return stats

    def _run_task(self):
        result = self._get_test_classes()
        if result["totalSize"] == 0:
            return
        for test_class in result["records"]:
            self.classes_by_id[test_class["Id"]] = test_class["Name"]
            self.classes_by_name[test_class["Name"]] = test_class["Id"]
            self.results_by_class_name[test_class["Name"]] = {}
        self.logger.info("Queuing tests for execution...")
        ids = list(self.classes_by_id.keys())
        result = self.tooling._call_salesforce(
            method="POST",
            url=self.tooling.base_url + "runTestsAsynchronous",
            json={"classids": ",".join(str(id) for id in ids)},
        )
<<<<<<< HEAD
        if result.status_code != http.client.OK:

            raise SalesforceGeneralError(
                result.url, result.path, result.status_code, result.content
            )
=======
>>>>>>> 02a103b3
        self.job_id = result.json()
        self._wait_for_tests()
        test_results = self._get_test_results()
        self._write_output(test_results)
        if self.counts.get("Fail") or self.counts.get("CompileFail"):
            raise ApexTestException(
                "{} tests failed and {} tests failed compilation".format(
                    self.counts.get("Fail"), self.counts.get("CompileFail")
                )
            )

    def _wait_for_tests(self):
        self._poll_interval_s = int(self.options.get("poll_interval", 1))
        self._poll()

    def _poll_action(self):
        self._retry()
        counts = {
            "Aborted": 0,
            "Completed": 0,
            "Failed": 0,
            "Holding": 0,
            "Preparing": 0,
            "Processing": 0,
            "Queued": 0,
        }
        for test_queue_item in self.result["records"]:
            counts[test_queue_item["Status"]] += 1
        self.logger.info(
            "Completed: {}  Processing: {}  Queued: {}".format(
                counts["Completed"], counts["Processing"], counts["Queued"]
            )
        )
        if counts["Queued"] == 0 and counts["Processing"] == 0:
            self.logger.info("Apex tests completed")
            self.poll_complete = True

    def _try(self):
        self.result = self.tooling.query_all(
            "SELECT Id, Status, ApexClassId FROM ApexTestQueueItem "
            + "WHERE ParentJobId = '{}'".format(self.job_id)
        )

    def _write_output(self, test_results):
        junit_output = self.options["junit_output"]
        with io.open(junit_output, mode="w", encoding="utf-8") as f:
            f.write(u'<testsuite tests="{}">\n'.format(len(test_results)))
            for result in test_results:
                s = '  <testcase classname="{}" name="{}"'.format(
                    result["ClassName"], result["Method"]
                )
                if (
                    "Stats" in result
                    and result["Stats"]
                    and "duration" in result["Stats"]
                ):
                    s += ' time="{}"'.format(result["Stats"]["duration"])
                if result["Outcome"] in ["Fail", "CompileFail"]:
                    s += ">\n"
                    s += '    <failure type="failed" '
                    if result["Message"]:
                        s += 'message="{}"'.format(cgi.escape(result["Message"]))
                    s += ">"

                    if result["StackTrace"]:
                        s += "<![CDATA[{}]]>".format(cgi.escape(result["StackTrace"]))
                    s += "</failure>\n"
                    s += "  </testcase>\n"
                else:
                    s += " />\n"
                f.write(str(s))
            f.write(u"</testsuite>")

        json_output = self.options["json_output"]
        with io.open(json_output, mode="w", encoding="utf-8") as f:
            f.write(str(json.dumps(test_results, indent=4)))<|MERGE_RESOLUTION|>--- conflicted
+++ resolved
@@ -319,14 +319,6 @@
             url=self.tooling.base_url + "runTestsAsynchronous",
             json={"classids": ",".join(str(id) for id in ids)},
         )
-<<<<<<< HEAD
-        if result.status_code != http.client.OK:
-
-            raise SalesforceGeneralError(
-                result.url, result.path, result.status_code, result.content
-            )
-=======
->>>>>>> 02a103b3
         self.job_id = result.json()
         self._wait_for_tests()
         test_results = self._get_test_results()
