--- conflicted
+++ resolved
@@ -75,11 +75,7 @@
         return env
 
     def _process_output(self, line):
-<<<<<<< HEAD
-        self.logger.info(line.rstrip())
-=======
         self.logger.info(line.decode("utf-8").rstrip())
->>>>>>> 02a103b3
 
     def _handle_returncode(self, returncode, stderr):
         if returncode:
