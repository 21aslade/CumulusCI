--- conflicted
+++ resolved
@@ -113,11 +113,7 @@
             else:
                 exception = e
         except WebDriverException as e:
-<<<<<<< HEAD
             if "Other element would receive the click" in str(e):
-=======
-            if "Other element would receive the click" in e.message:
->>>>>>> f5fc8997
                 if retry is True:
                     retry_call = True
                 else:
@@ -235,21 +231,13 @@
     def go_to_object_home(self, obj_name):
         """ Navigates to the Home view of a Salesforce Object """
         url = self.cumulusci.org.lightning_base_url
-<<<<<<< HEAD
-        url = "{}/one/one.app#/sObject/{}/home".format(url, obj_name)
-=======
         url = "{}/lightning/o/{}/home".format(url, obj_name)
->>>>>>> f5fc8997
         self.selenium.go_to(url)
 
     def go_to_object_list(self, obj_name, filter_name=None):
         """ Navigates to the Home view of a Salesforce Object """
         url = self.cumulusci.org.lightning_base_url
-<<<<<<< HEAD
-        url = "{}/one/one.app#/sObject/{}/list".format(url, obj_name)
-=======
         url = "{}/lightning/o/{}/list".format(url, obj_name)
->>>>>>> f5fc8997
         if filter_name:
             url += "?filterName={}".format(filter_name)
         self.selenium.go_to(url)
@@ -257,30 +245,18 @@
     def go_to_record_home(self, obj_id):
         """ Navigates to the Home view of a Salesforce Object """
         url = self.cumulusci.org.lightning_base_url
-<<<<<<< HEAD
-        url = "{}/one/one.app#/sObject/{}/view".format(url, obj_id)
-=======
         url = "{}/lightning/r/{}/view".format(url, obj_id)
->>>>>>> f5fc8997
         self.selenium.go_to(url)
 
     def go_to_setup_home(self):
         """ Navigates to the Home tab of Salesforce Setup """
         url = self.cumulusci.org.lightning_base_url
-<<<<<<< HEAD
-        self.selenium.go_to(url + "/one/one.app#/setup/SetupOneHome/home")
-=======
         self.selenium.go_to(url + "/lightning/setup/SetupOneHome/home")
->>>>>>> f5fc8997
 
     def go_to_setup_object_manager(self):
         """ Navigates to the Object Manager tab of Salesforce Setup """
         url = self.cumulusci.org.lightning_base_url
-<<<<<<< HEAD
-        self.selenium.go_to(url + "/one/one.app#/setup/ObjectManager/home")
-=======
         self.selenium.go_to(url + "/lightning/setup/ObjectManager/home")
->>>>>>> f5fc8997
 
     def header_field_should_have_value(self, label):
         """ Validates that a field in the record header has a text value.
